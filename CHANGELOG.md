# Changelog

## [Unreleased]

* Export the `DEFAULT_COLUMN_FAMILY_NAME` constant.
<<<<<<< HEAD
* Added `Send` implementation to `WriteBatch`.
=======
* Implement `Clone` trait for `Options`.
>>>>>>> ee79b7bb

## 0.14.0 (2020-04-22)

* Updated lz4 to v1.9.2 (ordian)
* BlockBasedOptions: expose `format_version`, `[index_]block_restart_interval` (ordian)
* Improve `ffi_try` macro to make trailing comma optional (wqfish)
* Add `set_ratelimiter` to the `Options` (PatrickNicholas)
* Add `set_max_total_wal_size` to the `Options` (wqfish)
* Simplify conversion on iterator item (zhangsoledad)
* Add `flush_cf` method to the `DB` (wqfish)
* Fix potential segfault when calling `next` on the `DBIterator` that is at the end of the range (wqfish) 
* Move to Rust 2018 (wqfish)
* Fix doc for `WriteBatch::delete` (wqfish)
* Bump `uuid` and `bindgen` dependencies (jonhoo)
* Change APIs that never return error to not return `Result` (wqfish)
* Fix lifetime parameter for iterators (wqfish)
* Add a doc for `optimize_level_style_compaction` method (NikVolf)  
* Make `DBPath` use `tempfile` (jder)
* Refactor `db.rs` and `lib.rs` into smaller pieces (jder)
* Check if we're on a big endian system and act upon it (knarz)
* Bump internal snappy version up to 1.1.8 (aleksuss)
* Bump rocksdb version up to 6.7.3 (aleksuss)
* Atomic flush option (mappum)  
* Make `set_iterate_upper_bound` method safe (wqfish)
* Add support for data block hash index (dvdplm)
* Add some extra config options (casualjim)
* Add support for range delete APIs (wqfish)  
* Improve building `librocksdb-sys` with system libraries (basvandijk)
* Add support for `open_for_read_only` APIs (wqfish)
* Fix doc for `DBRawIterator::prev` and `next` methods (wqfish)
* Add support for `open_as_secondary` APIs (calavera)

## 0.13.0 (2019-11-12)

### Changes

* Added `ReadOptions::set_verify_checksums` and
  `Options::set_level_compaction_dynamic_level_bytes` methods (ordian)
* Array of bytes has been changed for pinnable slice for get operations (nbdd0121)
* Implemented `Sync` for `DBRawIterator` (nbdd0121)
* Removed extra copy in DBRawIterator (nbdd0121)
* Added `Options::max_dict_bytes` and `Options::zstd_max_training_bytes` methods(methyl)
* Added Android support (rtsisyk)
* Added lifetimes for `DBIterator` return types (ngotchac)
* Bumped rocksdb up to 6.2.4 (aleksuss)
* Disabled trait derivation for librocksdb-sys (EyeOfPython)
* Added `DB::get_updates_since()` to iterate write batches in a given sequence (nlfiedler)
* Added `ReadOptions::set_tailing()` to create a tailing iterator that continues to
  iterate over the database as new records are added (cjbradfield)
* Changed column families storing (aleksuss)
* Exposed the `status` method on iterators (rnarubin)

## 0.12.3 (2019-07-19)

### Changes

* Enabled sse4.2/pclmul for accelerated crc32c (yjh0502)
* Added `set_db_write_buffer_size` to the Options API (rnarubin)
* Bumped RocksDB to 6.1.2 (lispy)
* Added `Sync` and `Send` implementations to `Snapshot` (pavel-mukhanov)
* Added `raw_iterator_cf_opt` to the DB API (rnarubin)
* Added `DB::latest_sequence_number` method (vitvakatu)

## 0.12.2 (2019-05-03)

### Changes

* Updated `compact_range_cf` to use generic arguments (romanz)
* Removed allocations from `SliceTransform` implementation (ekmartin)
* Bumped RocksDB to 5.18.3 (baptistejamin)
* Implemented `delete_range` and `delete_range_cf` (baptistejamin)
* Added contribution guide (rhurkes)
* Cleaned up documentation for `ReadOptions.set_iterate_upper_bound` method (xiaobogaga)
* Added `flush` and `flush_opt` operations (valeriansaliou)

## 0.12.1 (2019-03-27)

### Changes

* Added `iterator_cf_opt` function to `DB` (elichai)
* Added `set_allow_mmap_writes` and `set_allow_mmap_reads` functions to `Options` (aleksuss)


## 0.12.0 (2019-03-10)

### Changes

* Added support for PlainTable factories (ekmartin)
* Added ability to restore latest backup (rohitjoshi)
* Added support for pinnable slices (xxuejie)
* Added ability to get property values (ekmartin)
* Simplified opening database when using non-default column families (iSynaptic)
* `ColumnFamily`, `DBIterator` and `DBRawIterator` now have lifetime parameters to prevent using them after the `DB` has been dropped (iSynaptic)
* Creating `DBIterator` and `DBRawIterator` now accept `ReadOptions` (iSynaptic)
* All database operations that accepted byte slices, `&[u8]`, are now generic and accept anything that implements `AsRef<[u8]>` (iSynaptic)
* Bumped RocksDB to version 5.17.2 (aleksuss)
* Added `set_readahead_size` to `ReadOptions` (iSynaptic)
* Updated main example in doc tests (mohanson)
* Updated requirements documentation (jamesray1)
* Implemented `AsRef<[u8]>` for `DBVector` (iSynaptic)


## 0.11.0 (2019-01-10)

### Announcements

* This is the first release under the new [Maintainership](MAINTAINERSHIP.md) model.
  Three contributors have been selected to help maintain this library -- Oleksandr Anyshchenko ([@aleksuss](https://github.com/aleksuss)), Jordan Terrell ([@iSynaptic](https://github.com/iSynaptic)), and Ilya Bogdanov ([@vitvakatu](https://github.com/vitvakatu)). Many thanks to Tyler Neely ([@spacejam](https://github.com/spacejam)) for your support while taking on this new role.

* A [gitter.im chat room](https://gitter.im/rust-rocksdb/Lobby) has been created. Although it's not guaranteed to be "staffed", it may help to collaborate on changes to `rust-rocksdb`.

### Changes

* added LZ4, ZSTD, ZLIB, and BZIP2 compression support (iSynaptic)
* added support for `Checkpoint` (aleksuss)
* added support for `SliceTransform` (spacejam)
* added `DBPath` struct to ensure test databases are cleaned up (ekmartin, iSynaptic)
* fixed `rustfmt.toml` to work with newer `rustfmt` version (ekmartin, iSynaptic)
* bindgen bumped up to 0.43 (s-panferov)
* made `ColumnFamily` struct `Send` (Tpt)
* made `DBIterator` struct `Send` (Elzor)
* `create_cf` and `drop_cf` methods on `DB` now work with immutable references (aleksuss)
* fixed crash in `test_column_family` test on macOS (aleksuss)
* fixed/implemented CI builds for macOS and Windows (aleksuss, iSynaptic)
* exposed `set_skip_stats_update_on_db_open` option (romanz)
* exposed `keep_log_file_num` option (romanz)
* added ability to retrieve `WriteBatch` serialized size (romanz)
* added `set_options` method to `DB` to allow changing options without closing and re-opening the database (romanz)


## 0.10.1 (2018-07-17)

* bump bindgen to 0.37 (ekmartin)
* bump rocksdb to 5.14.2 (ekmartin)
* add disable_cache to block-based options (ekmartin)
* add set_wal_dir (ekmartin)
* add set_memtable_prefix_bloom_ratio (ekmartin)
* add MemtableFactory support (ekmartin)
* add full_iterator (ekmartin)
* allow index type specification on block options (ekmartin)
* fix windows build (iSynaptic)

## 0.10.0 (2018-03-17)

* Bump rocksdb to 5.11.3 (spacejam)

### New Features

* Link with system rocksdb and snappy libs through envvars (ozkriff)

### Breaking Changes

* Fix reverse iteration from a given key (ongardie)

## 0.9.1 (2018-02-10)

### New Features

* SliceTransform support (spacejam)

## 0.9.0 (2018-02-10)

### New Features

* Allow creating iterators over prefixes (glittershark)

### Breaking Changes

* Open cfs with options (garyttierney, rrichardson)
* Non-Associative merge ops (rrichardson)

## 0.8.3 (2018-02-10)

* Bump rocksdb to 5.10.2 (ongardie)
* Add Send marker to Options (iSynaptic)
* Expose advise_random_on_open option (ongardie)

## 0.8.2 (2017-12-28)

* Bump rocksdb to 5.7.1 (jquesnelle)

## 0.8.1 (2017-09-08)

* Added list_cf (jeizsm)

## 0.8.0 (2017-09-02)

* Removed set_disable_data_sync (glittershark)

## 0.7.2 (2017-09-02)

* Bumped rocksdb to 5.6.2 (spacejam)

## 0.7.1 (2017-08-29)

* Bumped rocksdb to 5.6.1 (vmx)

## 0.7 (2017-07-26)

### Breaking Changes

* Bumped rocksdb to 5.4.6 (derekdreery)
* Remove `use_direct_writes` now that `use_direct_io_for_flush_and_compaction` exists (derekdreery)

### New Features

* ReadOptions is now public (rschmukler)
* Implement Clone and AsRef<str> for Error (daboross)
* Support for `seek_for_prev` (kaedroho)
* Support for DirectIO (kaedroho)

### Internal Cleanups

* Fixed race condition in tests (debris)
* Move tests to the default `tests` directory (vmx)

## 0.6.1 (2017-03-13)

### New Features

* Support for raw iterator access (kaedroho)

## 0.6 (2016-12-18)

### Breaking Changes

* Comparator function now returns an Ordering (alexreg)

### New Features

* Compaction filter (tmccombs)
* Support for backups (alexreg)

0.5 (2016-11-20)

### Breaking changes

* No more Writable trait, as WriteBatch is not thread-safe as a DB (spacejam)
* All imports of `rocksdb::rocksdb::*` should now be simply `rocksdb::*` (alexreg)
* All errors changed to use a new `rocksdb::Error` type (kaedroho, alexreg)
* Removed `Options.set_filter_deletes` as it was removed in RocksDB (kaedroho)
* Renamed `add_merge_operator` to `set_merge_operator` and `add_comparator` to `set_comparator` (kaedroho)

### New Features

* Windows support (development by jsgf and arkpar. ported by kaedroho)
* The RocksDB library is now built at crate compile-time and statically linked with the resulting binary (development by jsgf and arkpar. ported by kaedroho)
* Cleaned up and improved coverage and tests of the ffi module (alexreg)
* Added many new methods to the `Options` type (development by ngaut, BusyJay, zhangjinpeng1987, siddontang and hhkbp2. ported by kaedroho)
* Added `len` and `is_empty` methods to `WriteBatch` (development by siddontang. ported by kaedroho)
* Added `path` mathod to `DB` (development by siddontang. ported by kaedroho)
* `DB::open` now accepts any type that implements `Into<Path>` as the path argument (kaedroho)
* `DB` now implements the `Debug` trait (kaedroho)
* Add iterator_cf to snapshot (jezell)
* Changelog started<|MERGE_RESOLUTION|>--- conflicted
+++ resolved
@@ -3,11 +3,8 @@
 ## [Unreleased]
 
 * Export the `DEFAULT_COLUMN_FAMILY_NAME` constant.
-<<<<<<< HEAD
+* Implement `Clone` trait for `Options`.
 * Added `Send` implementation to `WriteBatch`.
-=======
-* Implement `Clone` trait for `Options`.
->>>>>>> ee79b7bb
 
 ## 0.14.0 (2020-04-22)
 
