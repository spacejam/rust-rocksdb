--- conflicted
+++ resolved
@@ -23,14 +23,11 @@
 zlib = ["librocksdb-sys/zlib"]
 bzip2 = ["librocksdb-sys/bzip2"]
 
+
 [dependencies]
 libc = "0.2"
-<<<<<<< HEAD
-librocksdb-sys = { path = "librocksdb-sys", version = "6.4.6" }
+librocksdb-sys = { path = "librocksdb-sys", version = "6.7.0-alpha.1" }
 
 [dev-dependencies]
 trybuild = "1.0.21"
-tempfile = "3.1.0"
-=======
-librocksdb-sys = { path = "librocksdb-sys", version = "6.7.0-alpha.1" }
->>>>>>> a7e90489
+tempfile = "3.1.0"