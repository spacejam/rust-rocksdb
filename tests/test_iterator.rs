// Copyright 2014 Tyler Neely
//
// Licensed under the Apache License, Version 2.0 (the "License");
// you may not use this file except in compliance with the License.
// You may obtain a copy of the License at
//
// http://www.apache.org/licenses/LICENSE-2.0
//
// Unless required by applicable law or agreed to in writing, software
// distributed under the License is distributed on an "AS IS" BASIS,
// WITHOUT WARRANTIES OR CONDITIONS OF ANY KIND, either express or implied.
// See the License for the specific language governing permissions and
// limitations under the License.
//
extern crate rocksdb;
mod util;

<<<<<<< HEAD
use rocksdb::{DB, Direction, IteratorMode, Options};
use util::DBName;
=======
use rocksdb::{DB, Direction, IteratorMode, MemtableFactory, Options};
>>>>>>> d21d86a8

fn cba(input: &Box<[u8]>) -> Box<[u8]> {
    input.iter().cloned().collect::<Vec<_>>().into_boxed_slice()
}

#[test]
pub fn test_iterator() {
    let n = DBName::new("_rust_rocksdb_iteratortest");
    {
        let k1: Box<[u8]> = b"k1".to_vec().into_boxed_slice();
        let k2: Box<[u8]> = b"k2".to_vec().into_boxed_slice();
        let k3: Box<[u8]> = b"k3".to_vec().into_boxed_slice();
        let k4: Box<[u8]> = b"k4".to_vec().into_boxed_slice();
        let v1: Box<[u8]> = b"v1111".to_vec().into_boxed_slice();
        let v2: Box<[u8]> = b"v2222".to_vec().into_boxed_slice();
        let v3: Box<[u8]> = b"v3333".to_vec().into_boxed_slice();
        let v4: Box<[u8]> = b"v4444".to_vec().into_boxed_slice();
        let db = DB::open_default(&n.name).unwrap();
        let p = db.put(&*k1, &*v1);
        assert!(p.is_ok());
        let p = db.put(&*k2, &*v2);
        assert!(p.is_ok());
        let p = db.put(&*k3, &*v3);
        assert!(p.is_ok());
        let expected = vec![(cba(&k1), cba(&v1)), (cba(&k2), cba(&v2)), (cba(&k3), cba(&v3))];
        {
            let iterator1 = db.iterator(IteratorMode::Start);
            assert_eq!(iterator1.collect::<Vec<_>>(), expected);
        }
        // Test that it's idempotent
        {
            let iterator1 = db.iterator(IteratorMode::Start);
            assert_eq!(iterator1.collect::<Vec<_>>(), expected);
        }
        {
            let iterator1 = db.iterator(IteratorMode::Start);
            assert_eq!(iterator1.collect::<Vec<_>>(), expected);
        }
        {
            let iterator1 = db.iterator(IteratorMode::Start);
            assert_eq!(iterator1.collect::<Vec<_>>(), expected);
        }
        // Test it in reverse a few times
        {
            let iterator1 = db.iterator(IteratorMode::End);
            let mut tmp_vec = iterator1.collect::<Vec<_>>();
            tmp_vec.reverse();
            assert_eq!(tmp_vec, expected);
        }
        {
            let iterator1 = db.iterator(IteratorMode::End);
            let mut tmp_vec = iterator1.collect::<Vec<_>>();
            tmp_vec.reverse();
            assert_eq!(tmp_vec, expected);
        }
        {
            let iterator1 = db.iterator(IteratorMode::End);
            let mut tmp_vec = iterator1.collect::<Vec<_>>();
            tmp_vec.reverse();
            assert_eq!(tmp_vec, expected);
        }
        {
            let iterator1 = db.iterator(IteratorMode::End);
            let mut tmp_vec = iterator1.collect::<Vec<_>>();
            tmp_vec.reverse();
            assert_eq!(tmp_vec, expected);
        }
        {
            let iterator1 = db.iterator(IteratorMode::End);
            let mut tmp_vec = iterator1.collect::<Vec<_>>();
            tmp_vec.reverse();
            assert_eq!(tmp_vec, expected);
        }
        // Try it forward again
        {
            let iterator1 = db.iterator(IteratorMode::Start);
            assert_eq!(iterator1.collect::<Vec<_>>(), expected);
        }
        {
            let iterator1 = db.iterator(IteratorMode::Start);
            assert_eq!(iterator1.collect::<Vec<_>>(), expected);
        }

        let old_iterator = db.iterator(IteratorMode::Start);
        let p = db.put(&*k4, &*v4);
        assert!(p.is_ok());
        let expected2 = vec![(cba(&k1), cba(&v1)),
                             (cba(&k2), cba(&v2)),
                             (cba(&k3), cba(&v3)),
                             (cba(&k4), cba(&v4))];
        {
            assert_eq!(old_iterator.collect::<Vec<_>>(), expected);
        }
        {
            let iterator1 = db.iterator(IteratorMode::Start);
            assert_eq!(iterator1.collect::<Vec<_>>(), expected2);
        }
        {
            let iterator1 = db.iterator(IteratorMode::From(b"k2", Direction::Forward));
            let expected = vec![(cba(&k2), cba(&v2)), (cba(&k3), cba(&v3)), (cba(&k4), cba(&v4))];
            assert_eq!(iterator1.collect::<Vec<_>>(), expected);
        }
        {
            let iterator1 = db.iterator(IteratorMode::From(b"k2", Direction::Reverse));
            let expected = vec![(cba(&k2), cba(&v2)), (cba(&k1), cba(&v1))];
            assert_eq!(iterator1.collect::<Vec<_>>(), expected);
        }
        {
            let iterator1 = db.iterator(IteratorMode::From(b"zz", Direction::Reverse));
            let expected = vec![(cba(&k4), cba(&v4)), (cba(&k3), cba(&v3))];
            assert_eq!(iterator1.take(2).collect::<Vec<_>>(), expected);
        }
        {
            let iterator1 = db.iterator(IteratorMode::From(b"k0", Direction::Forward));
            assert!(iterator1.valid());
            let iterator2 = db.iterator(IteratorMode::From(b"k1", Direction::Forward));
            assert!(iterator2.valid());
            let iterator3 = db.iterator(IteratorMode::From(b"k11", Direction::Forward));
            assert!(iterator3.valid());
            let iterator4 = db.iterator(IteratorMode::From(b"k5", Direction::Forward));
            assert!(!iterator4.valid());
            let iterator5 = db.iterator(IteratorMode::From(b"k0", Direction::Reverse));
            assert!(!iterator5.valid());
            let iterator6 = db.iterator(IteratorMode::From(b"k1", Direction::Reverse));
            assert!(iterator6.valid());
            let iterator7 = db.iterator(IteratorMode::From(b"k11", Direction::Reverse));
            assert!(iterator7.valid());
            let iterator8 = db.iterator(IteratorMode::From(b"k5", Direction::Reverse));
            assert!(iterator8.valid());
        }
        {
            let mut iterator1 = db.iterator(IteratorMode::From(b"k4", Direction::Forward));
            iterator1.next();
            assert!(iterator1.valid());
            iterator1.next();
            assert!(!iterator1.valid());
        }
    }
}

fn key(k: &[u8]) -> Box<[u8]> { k.to_vec().into_boxed_slice() }

#[test]
pub fn test_prefix_iterator() {
    let n = DBName::new("_rust_rocksdb_prefixiteratortest");
    {
        let a1: Box<[u8]> = key(b"aaa1");
        let a2: Box<[u8]> = key(b"aaa2");
        let b1: Box<[u8]> = key(b"bbb1");
        let b2: Box<[u8]> = key(b"bbb2");

        let prefix_extractor = rocksdb::SliceTransform::create_fixed_prefix(3);

        let mut opts = Options::default();
        opts.create_if_missing(true);
        opts.set_prefix_extractor(prefix_extractor);

        let db = DB::open(&opts, &n.name).unwrap();

        assert!(db.put(&*a1, &*a1).is_ok());
        assert!(db.put(&*a2, &*a2).is_ok());
        assert!(db.put(&*b1, &*b1).is_ok());
        assert!(db.put(&*b2, &*b2).is_ok());

        {
            let expected = vec![(cba(&a1), cba(&a1)), (cba(&a2), cba(&a2))];
            let a_iterator = db.prefix_iterator(b"aaa");
            assert_eq!(a_iterator.collect::<Vec<_>>(), expected)
        }

        {
            let expected = vec![(cba(&b1), cba(&b1)), (cba(&b2), cba(&b2))];
            let b_iterator = db.prefix_iterator(b"bbb");
            assert_eq!(b_iterator.collect::<Vec<_>>(), expected)
        }
    }
    let opts = Options::default();
    assert!(DB::destroy(&opts, path).is_ok());
}

#[test]
pub fn test_full_iterator() {
    let path = "_rust_rocksdb_fulliteratortest";
    {
        let a1: Box<[u8]> = key(b"aaa1");
        let a2: Box<[u8]> = key(b"aaa2");
        let b1: Box<[u8]> = key(b"bbb1");
        let b2: Box<[u8]> = key(b"bbb2");

        let prefix_extractor = rocksdb::SliceTransform::create_fixed_prefix(3);
        let factory = MemtableFactory::HashSkipList {
            bucket_count: 1_000_000,
            height: 4,
            branching_factor: 4,
        };

        let mut opts = Options::default();
        opts.create_if_missing(true);
        opts.set_prefix_extractor(prefix_extractor);
        opts.set_allow_concurrent_memtable_write(false);
        opts.set_memtable_factory(factory);

        let db = DB::open(&opts, path).unwrap();

        assert!(db.put(&*a1, &*a1).is_ok());
        assert!(db.put(&*a2, &*a2).is_ok());
        assert!(db.put(&*b1, &*b1).is_ok());
        assert!(db.put(&*b2, &*b2).is_ok());

        // A normal iterator won't work here since we're using a HashSkipList for our memtable
        // implementation (which buckets keys based on their prefix):
        let bad_iterator = db.iterator(IteratorMode::Start);
        assert_eq!(bad_iterator.collect::<Vec<_>>(), vec![]);

        let expected = vec![
            (cba(&a1), cba(&a1)),
            (cba(&a2), cba(&a2)),
            (cba(&b1), cba(&b1)),
            (cba(&b2), cba(&b2)),
        ];

        let a_iterator = db.full_iterator(IteratorMode::Start);
        assert_eq!(a_iterator.collect::<Vec<_>>(), expected)
    }
    let opts = Options::default();
    assert!(DB::destroy(&opts, path).is_ok());
}<|MERGE_RESOLUTION|>--- conflicted
+++ resolved
@@ -15,12 +15,8 @@
 extern crate rocksdb;
 mod util;
 
-<<<<<<< HEAD
-use rocksdb::{DB, Direction, IteratorMode, Options};
+use rocksdb::{DB, Direction, IteratorMode, MemtableFactory, Options};
 use util::DBName;
-=======
-use rocksdb::{DB, Direction, IteratorMode, MemtableFactory, Options};
->>>>>>> d21d86a8
 
 fn cba(input: &Box<[u8]>) -> Box<[u8]> {
     input.iter().cloned().collect::<Vec<_>>().into_boxed_slice()
