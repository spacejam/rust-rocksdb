name: RocksDB CI

on: [push, pull_request]

jobs:
  fmt:
    name: Rustfmt
    runs-on: ubuntu-latest
    steps:
      - name: Checkout sources
        uses: actions/checkout@v2
      - name: Install rust
        uses: actions-rs/toolchain@v1
        with:
          toolchain: stable
          components: rustfmt
          profile: minimal
          override: true
      - name: Run rustfmt
        uses: actions-rs/cargo@v1
        with:
          command: fmt
          args: --all -- --check

  clippy:
    name: Clippy
    runs-on: ubuntu-latest
    steps:
      - name: Checkout sources
        uses: actions/checkout@v2
        with:
          submodules: true
      - name: Install rust
        uses: actions-rs/toolchain@v1
        with:
          toolchain: stable
          components: clippy
          profile: minimal
          override: true
      - name: Run clippy
        uses: actions-rs/clippy-check@v1
        with:
          token: ${{ secrets.GITHUB_TOKEN }}
          args: -- -D warnings

  audit:
    name: Security audit
    runs-on: ubuntu-latest
    steps:
      - uses: actions/checkout@v2
      - uses: actions-rs/audit-check@v1
        with:
          token: ${{ secrets.GITHUB_TOKEN }}

  test:
    name: ${{ matrix.build }}
    runs-on: ${{ matrix.os }}
    continue-on-error: ${{ matrix.experimental }}
    strategy:
      fail-fast: false
      matrix:
        build: [Linux, macOS, Windows]
        include:
          - build: Linux
            os: ubuntu-latest
            experimental: false
          - build: macOS
<<<<<<< HEAD
            os: macOS-latest
=======
            os: macos-latest
>>>>>>> e8bb30aa
            experimental: false
          - build: Windows
            os: windows-latest
            experimental: true
    steps:
      - name: Checkout sources
        uses: actions/checkout@v2
        with:
          submodules: true
      - name: Install rust
        uses: actions-rs/toolchain@v1
        with:
          toolchain: ${{ matrix.rust || 'stable' }}
          target: ${{ matrix.target }}
          profile: minimal
          override: true
      - name: Install dependencies
        if: runner.os == 'Windows'
        run: choco install llvm -y
      - name: Run librocksdb-sys tests
        uses: actions-rs/cargo@v1
        with:
          command: test
          args: --manifest-path=librocksdb-sys/Cargo.toml
      - name: Run rocksdb tests
        uses: actions-rs/cargo@v1
        with:
          command: test<|MERGE_RESOLUTION|>--- conflicted
+++ resolved
@@ -65,11 +65,7 @@
             os: ubuntu-latest
             experimental: false
           - build: macOS
-<<<<<<< HEAD
-            os: macOS-latest
-=======
             os: macos-latest
->>>>>>> e8bb30aa
             experimental: false
           - build: Windows
             os: windows-latest
