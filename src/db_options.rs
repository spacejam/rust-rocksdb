// Copyright 2014 Tyler Neely
//
// Licensed under the Apache License, Version 2.0 (the "License");
// you may not use this file except in compliance with the License.
// You may obtain a copy of the License at
//
// http://www.apache.org/licenses/LICENSE-2.0
//
// Unless required by applicable law or agreed to in writing, software
// distributed under the License is distributed on an "AS IS" BASIS,
// WITHOUT WARRANTIES OR CONDITIONS OF ANY KIND, either express or implied.
// See the License for the specific language governing permissions and
// limitations under the License.

use std::ffi::{CStr, CString};
use std::mem;
use std::path::Path;

use libc::{self, c_int, c_uchar, c_uint, c_void, size_t};

use compaction_filter::{self, filter_callback, CompactionFilterCallback, CompactionFilterFn};
use comparator::{self, ComparatorCallback, CompareFn};
use ffi;
use merge_operator::{
    self, full_merge_callback, partial_merge_callback, MergeFn, MergeOperatorCallback,
};
use slice_transform::SliceTransform;
use {
    BlockBasedIndexType, BlockBasedOptions, DataBlockIndexType, DBCompactionStyle, DBCompressionType,
    DBRecoveryMode,FlushOptions, MemtableFactory, Options, PlainTableFactoryOptions, WriteOptions,
};

pub fn new_cache(capacity: size_t) -> *mut ffi::rocksdb_cache_t {
    unsafe { ffi::rocksdb_cache_create_lru(capacity) }
}

// Safety note: auto-implementing Send on most db-related types is prevented by the inner FFI
// pointer. In most cases, however, this pointer is Send-safe because it is never aliased and
// rocksdb internally does not rely on thread-local information for its user-exposed types.
unsafe impl Send for Options {}
unsafe impl Send for WriteOptions {}
unsafe impl Send for BlockBasedOptions {}
// Sync is similarly safe for many types because they do not expose interior mutability, and their
// use within the rocksdb library is generally behind a const reference
unsafe impl Sync for Options {}
unsafe impl Sync for WriteOptions {}
unsafe impl Sync for BlockBasedOptions {}

impl Drop for Options {
    fn drop(&mut self) {
        unsafe {
            ffi::rocksdb_options_destroy(self.inner);
        }
    }
}

impl Drop for BlockBasedOptions {
    fn drop(&mut self) {
        unsafe {
            ffi::rocksdb_block_based_options_destroy(self.inner);
        }
    }
}

impl Drop for FlushOptions {
    fn drop(&mut self) {
        unsafe {
            ffi::rocksdb_flushoptions_destroy(self.inner);
        }
    }
}

impl Drop for WriteOptions {
    fn drop(&mut self) {
        unsafe {
            ffi::rocksdb_writeoptions_destroy(self.inner);
        }
    }
}

impl BlockBasedOptions {
    pub fn set_block_size(&mut self, size: usize) {
        unsafe {
            ffi::rocksdb_block_based_options_set_block_size(self.inner, size);
        }
    }

    pub fn set_lru_cache(&mut self, size: size_t) {
        let cache = new_cache(size);
        unsafe {
            // Since cache is wrapped in shared_ptr, we don't need to
            // call rocksdb_cache_destroy explicitly.
            ffi::rocksdb_block_based_options_set_block_cache(self.inner, cache);
        }
    }

    pub fn disable_cache(&mut self) {
        unsafe {
            ffi::rocksdb_block_based_options_set_no_block_cache(self.inner, true as c_uchar);
        }
    }

    pub fn set_bloom_filter(&mut self, bits_per_key: c_int, block_based: bool) {
        unsafe {
            let bloom = if block_based {
                ffi::rocksdb_filterpolicy_create_bloom(bits_per_key)
            } else {
                ffi::rocksdb_filterpolicy_create_bloom_full(bits_per_key)
            };

            ffi::rocksdb_block_based_options_set_filter_policy(self.inner, bloom);
        }
    }

    pub fn set_cache_index_and_filter_blocks(&mut self, v: bool) {
        unsafe {
            ffi::rocksdb_block_based_options_set_cache_index_and_filter_blocks(self.inner, v as u8);
        }
    }

    /// Defines the index type to be used for SS-table lookups.
    ///
    /// # Example
    ///
    /// ```
    /// use rocksdb::{BlockBasedOptions, BlockBasedIndexType, Options};
    ///
    /// let mut opts = Options::default();
    /// let mut block_opts = BlockBasedOptions::default();
    /// block_opts.set_index_type(BlockBasedIndexType::HashSearch);
    /// ```
    pub fn set_index_type(&mut self, index_type: BlockBasedIndexType) {
        let index = index_type as i32;
        unsafe {
            ffi::rocksdb_block_based_options_set_index_type(self.inner, index);
        }
    }

    /// If cache_index_and_filter_blocks is true and the below is true, then
    /// filter and index blocks are stored in the cache, but a reference is
    /// held in the "table reader" object so the blocks are pinned and only
    /// evicted from cache when the table reader is freed.
    ///
    /// Default: false.
    pub fn set_pin_l0_filter_and_index_blocks_in_cache(&mut self, v: bool) {
        unsafe {
            ffi::rocksdb_block_based_options_set_pin_l0_filter_and_index_blocks_in_cache(
                self.inner,
                v as c_uchar,
            );
        }
    }

<<<<<<< HEAD
    /// Set the data block index type for point lookups:
    ///     `DataBlockIndexType::BinarySearch` to use binary search within the data block.
    ///     `DataBlockIndexType::BinaryAndHash` to use the data block hash index in combination with
    ///     the normal binary search.
    ///
    /// The hash table utilization ratio is adjustable using `set_data_block_hash_ratio()`, which is
    /// valid only when using `DataBlockIndexType::BinaryAndHash`.
    /// # Example
    ///
    /// ```
    /// use rocksdb::{BlockBasedOptions, DataBlockIndexType, Options};
    ///
    /// let mut opts = Options::default();
    /// let mut block_opts = BlockBasedOptions::default();
    /// block_opts.set_data_block_index_type(DataBlockIndexType::BinaryAndHash);
    /// block_opts.set_data_block_hash_ratio(0.85);
    /// ```
    pub fn set_data_block_index_type(&mut self, index_type: DataBlockIndexType) {
        let index_t = index_type as i32;
        unsafe {
            ffi::rocksdb_block_based_options_set_data_block_index_type(
                self.inner,
                index_t,
            )
        }
    }

    /// Set the data block hash index utilization ratio.
    ///
    /// The smaller the utilization ratio is, less hash collisions happen, and smaller risk for a
    /// point lookup to fall back to binary seek due to the collisions. A small ratio means faster
    /// lookup at the price of reduce the CPU time at the price of more space overhead.
    ///
    /// Default: 0.75
    pub fn set_data_block_hash_ratio(&mut self, ratio: f64) {
        unsafe {
            ffi::rocksdb_block_based_options_set_data_block_hash_ratio(
                self.inner,
                ratio,
            )
=======
    /// Format version, reserved for backward compatibility.
    /// See https://github.com/facebook/rocksdb/blob/f059c7d9b96300091e07429a60f4ad55dac84859/include/rocksdb/table.h#L249-L274.
    ///
    /// Default: 2.
    pub fn set_format_version(&mut self, version: i32) {
        unsafe {
            ffi::rocksdb_block_based_options_set_format_version(self.inner, version);
        }
    }

    /// Number of keys between restart points for delta encoding of keys.
    /// This parameter can be changed dynamically. Most clients should
    /// leave this parameter alone. The minimum value allowed is 1. Any smaller
    /// value will be silently overwritten with 1.
    ///
    /// Default: 16.
    pub fn set_block_restart_interval(&mut self, interval: i32) {
        unsafe {
            ffi::rocksdb_block_based_options_set_block_restart_interval(self.inner, interval);
        }
    }

    /// Same as block_restart_interval but used for the index block.
    /// If you don't plan to run RocksDB before version 5.16 and you are
    /// using `index_block_restart_interval` > 1, you should
    /// probably set the `format_version` to >= 4 as it would reduce the index size.
    ///
    /// Default: 1.
    pub fn set_index_block_restart_interval(&mut self, interval: i32) {
        unsafe {
            ffi::rocksdb_block_based_options_set_index_block_restart_interval(self.inner, interval);
>>>>>>> 64bd0989
        }
    }
}

impl Default for BlockBasedOptions {
    fn default() -> BlockBasedOptions {
        let block_opts = unsafe { ffi::rocksdb_block_based_options_create() };
        if block_opts.is_null() {
            panic!("Could not create RocksDB block based options");
        }
        BlockBasedOptions { inner: block_opts }
    }
}

impl Options {
    /// By default, RocksDB uses only one background thread for flush and
    /// compaction. Calling this function will set it up such that total of
    /// `total_threads` is used. Good value for `total_threads` is the number of
    /// cores. You almost definitely want to call this function if your system is
    /// bottlenecked by RocksDB.
    ///
    /// # Example
    ///
    /// ```
    /// use rocksdb::Options;
    ///
    /// let mut opts = Options::default();
    /// opts.increase_parallelism(3);
    /// ```
    pub fn increase_parallelism(&mut self, parallelism: i32) {
        unsafe {
            ffi::rocksdb_options_increase_parallelism(self.inner, parallelism);
        }
    }

    pub fn optimize_level_style_compaction(&mut self, memtable_memory_budget: usize) {
        unsafe {
            ffi::rocksdb_options_optimize_level_style_compaction(
                self.inner,
                memtable_memory_budget as u64,
            );
        }
    }

    /// If true, the database will be created if it is missing.
    ///
    /// Default: `false`
    ///
    /// # Example
    ///
    /// ```
    /// use rocksdb::Options;
    ///
    /// let mut opts = Options::default();
    /// opts.create_if_missing(true);
    /// ```
    pub fn create_if_missing(&mut self, create_if_missing: bool) {
        unsafe {
            ffi::rocksdb_options_set_create_if_missing(self.inner, create_if_missing as c_uchar);
        }
    }

    /// If true, any column families that didn't exist when opening the database
    /// will be created.
    ///
    /// Default: `false`
    ///
    /// # Example
    ///
    /// ```
    /// use rocksdb::Options;
    ///
    /// let mut opts = Options::default();
    /// opts.create_missing_column_families(true);
    /// ```
    pub fn create_missing_column_families(&mut self, create_missing_cfs: bool) {
        unsafe {
            ffi::rocksdb_options_set_create_missing_column_families(
                self.inner,
                create_missing_cfs as c_uchar,
            );
        }
    }

    /// Sets the compression algorithm that will be used for the bottommost level that
    /// contain files. If level-compaction is used, this option will only affect
    /// levels after base level.
    ///
    /// Default: DBCompressionType::None
    ///
    /// # Example
    ///
    /// ```
    /// use rocksdb::{Options, DBCompressionType};
    ///
    /// let mut opts = Options::default();
    /// opts.set_compression_type(DBCompressionType::Snappy);
    /// ```
    pub fn set_compression_type(&mut self, t: DBCompressionType) {
        unsafe {
            ffi::rocksdb_options_set_compression(self.inner, t as c_int);
        }
    }

    /// Different levels can have different compression policies. There
    /// are cases where most lower levels would like to use quick compression
    /// algorithms while the higher levels (which have more data) use
    /// compression algorithms that have better compression but could
    /// be slower. This array, if non-empty, should have an entry for
    /// each level of the database; these override the value specified in
    /// the previous field 'compression'.
    ///
    /// # Example
    ///
    /// ```
    /// use rocksdb::{Options, DBCompressionType};
    ///
    /// let mut opts = Options::default();
    /// opts.set_compression_per_level(&[
    ///     DBCompressionType::None,
    ///     DBCompressionType::None,
    ///     DBCompressionType::Snappy,
    ///     DBCompressionType::Snappy,
    ///     DBCompressionType::Snappy
    /// ]);
    /// ```
    pub fn set_compression_per_level(&mut self, level_types: &[DBCompressionType]) {
        unsafe {
            let mut level_types: Vec<_> = level_types.iter().map(|&t| t as c_int).collect();
            ffi::rocksdb_options_set_compression_per_level(
                self.inner,
                level_types.as_mut_ptr(),
                level_types.len() as size_t,
            )
        }
    }

    /// Maximum size of dictionaries used to prime the compression library.
    /// Enabling dictionary can improve compression ratios when there are
    /// repetitions across data blocks.
    ///
    /// The dictionary is created by sampling the SST file data. If
    /// `zstd_max_train_bytes` is nonzero, the samples are passed through zstd's
    /// dictionary generator. Otherwise, the random samples are used directly as
    /// the dictionary.
    ///
    /// When compression dictionary is disabled, we compress and write each block
    /// before buffering data for the next one. When compression dictionary is
    /// enabled, we buffer all SST file data in-memory so we can sample it, as data
    /// can only be compressed and written after the dictionary has been finalized.
    /// So users of this feature may see increased memory usage.
    ///
    /// Default: `0`
    ///
    /// # Example
    ///
    /// ```
    /// use rocksdb::Options;
    ///
    /// let mut opts = Options::default();
    /// opts.set_compression_options(4, 5, 6, 7);
    /// ```
    pub fn set_compression_options(
        &mut self,
        w_bits: c_int,
        level: c_int,
        strategy: c_int,
        max_dict_bytes: c_int,
    ) {
        unsafe {
            ffi::rocksdb_options_set_compression_options(
                self.inner,
                w_bits,
                level,
                strategy,
                max_dict_bytes,
            );
        }
    }

    /// If non-zero, we perform bigger reads when doing compaction. If you're
    /// running RocksDB on spinning disks, you should set this to at least 2MB.
    /// That way RocksDB's compaction is doing sequential instead of random reads.
    ///
    /// When non-zero, we also force new_table_reader_for_compaction_inputs to
    /// true.
    ///
    /// Default: `0`
    pub fn set_compaction_readahead_size(&mut self, compaction_readahead_size: usize) {
        unsafe {
            ffi::rocksdb_options_compaction_readahead_size(
                self.inner,
                compaction_readahead_size as usize,
            );
        }
    }

    /// Allow RocksDB to pick dynamic base of bytes for levels.
    /// With this feature turned on, RocksDB will automatically adjust max bytes for each level.
    /// The goal of this feature is to have lower bound on size amplification.
    ///
    /// Default: false.
    pub fn set_level_compaction_dynamic_level_bytes(&mut self, v: bool) {
        unsafe {
            ffi::rocksdb_options_set_level_compaction_dynamic_level_bytes(self.inner, v as c_uchar);
        }
    }

    pub fn set_merge_operator(
        &mut self,
        name: &str,
        full_merge_fn: MergeFn,
        partial_merge_fn: Option<MergeFn>,
    ) {
        let cb = Box::new(MergeOperatorCallback {
            name: CString::new(name.as_bytes()).unwrap(),
            full_merge_fn,
            partial_merge_fn: partial_merge_fn.unwrap_or(full_merge_fn),
        });

        unsafe {
            let mo = ffi::rocksdb_mergeoperator_create(
                mem::transmute(cb),
                Some(merge_operator::destructor_callback),
                Some(full_merge_callback),
                Some(partial_merge_callback),
                None,
                Some(merge_operator::name_callback),
            );
            ffi::rocksdb_options_set_merge_operator(self.inner, mo);
        }
    }

    #[deprecated(
        since = "0.5.0",
        note = "add_merge_operator has been renamed to set_merge_operator"
    )]
    pub fn add_merge_operator(&mut self, name: &str, merge_fn: MergeFn) {
        self.set_merge_operator(name, merge_fn, None);
    }

    /// Sets a compaction filter used to determine if entries should be kept, changed,
    /// or removed during compaction.
    ///
    /// An example use case is to remove entries with an expired TTL.
    ///
    /// If you take a snapshot of the database, only values written since the last
    /// snapshot will be passed through the compaction filter.
    ///
    /// If multi-threaded compaction is used, `filter_fn` may be called multiple times
    /// simultaneously.
    pub fn set_compaction_filter<F>(&mut self, name: &str, filter_fn: F)
    where
        F: CompactionFilterFn + Send + 'static,
    {
        let cb = Box::new(CompactionFilterCallback {
            name: CString::new(name.as_bytes()).unwrap(),
            filter_fn,
        });

        unsafe {
            let cf = ffi::rocksdb_compactionfilter_create(
                mem::transmute(cb),
                Some(compaction_filter::destructor_callback::<F>),
                Some(filter_callback::<F>),
                Some(compaction_filter::name_callback::<F>),
            );
            ffi::rocksdb_options_set_compaction_filter(self.inner, cf);
        }
    }

    /// Sets the comparator used to define the order of keys in the table.
    /// Default: a comparator that uses lexicographic byte-wise ordering
    ///
    /// The client must ensure that the comparator supplied here has the same
    /// name and orders keys *exactly* the same as the comparator provided to
    /// previous open calls on the same DB.
    pub fn set_comparator(&mut self, name: &str, compare_fn: CompareFn) {
        let cb = Box::new(ComparatorCallback {
            name: CString::new(name.as_bytes()).unwrap(),
            f: compare_fn,
        });

        unsafe {
            let cmp = ffi::rocksdb_comparator_create(
                mem::transmute(cb),
                Some(comparator::destructor_callback),
                Some(comparator::compare_callback),
                Some(comparator::name_callback),
            );
            ffi::rocksdb_options_set_comparator(self.inner, cmp);
        }
    }

    pub fn set_prefix_extractor(&mut self, prefix_extractor: SliceTransform) {
        unsafe { ffi::rocksdb_options_set_prefix_extractor(self.inner, prefix_extractor.inner) }
    }

    #[deprecated(
        since = "0.5.0",
        note = "add_comparator has been renamed to set_comparator"
    )]
    pub fn add_comparator(&mut self, name: &str, compare_fn: CompareFn) {
        self.set_comparator(name, compare_fn);
    }

    pub fn optimize_for_point_lookup(&mut self, cache_size: u64) {
        unsafe {
            ffi::rocksdb_options_optimize_for_point_lookup(self.inner, cache_size);
        }
    }

    /// Sets the optimize_filters_for_hits flag
    ///
    /// Default: `false`
    ///
    /// # Example
    ///
    /// ```
    /// use rocksdb::Options;
    ///
    /// let mut opts = Options::default();
    /// opts.set_optimize_filters_for_hits(true);
    /// ```
    pub fn set_optimize_filters_for_hits(&mut self, optimize_for_hits: bool) {
        unsafe {
            ffi::rocksdb_options_set_optimize_filters_for_hits(
                self.inner,
                optimize_for_hits as c_int,
            );
        }
    }

    /// Sets the number of open files that can be used by the DB. You may need to
    /// increase this if your database has a large working set. Value `-1` means
    /// files opened are always kept open. You can estimate number of files based
    /// on target_file_size_base and target_file_size_multiplier for level-based
    /// compaction. For universal-style compaction, you can usually set it to `-1`.
    ///
    /// Default: `-1`
    ///
    /// # Example
    ///
    /// ```
    /// use rocksdb::Options;
    ///
    /// let mut opts = Options::default();
    /// opts.set_max_open_files(10);
    /// ```
    pub fn set_max_open_files(&mut self, nfiles: c_int) {
        unsafe {
            ffi::rocksdb_options_set_max_open_files(self.inner, nfiles);
        }
    }

    /// If true, then every store to stable storage will issue a fsync.
    /// If false, then every store to stable storage will issue a fdatasync.
    /// This parameter should be set to true while storing data to
    /// filesystem like ext3 that can lose files after a reboot.
    ///
    /// Default: `false`
    ///
    /// # Example
    ///
    /// ```
    /// use rocksdb::Options;
    ///
    /// let mut opts = Options::default();
    /// opts.set_use_fsync(true);
    /// ```
    pub fn set_use_fsync(&mut self, useit: bool) {
        unsafe { ffi::rocksdb_options_set_use_fsync(self.inner, useit as c_int) }
    }

    /// Allows OS to incrementally sync files to disk while they are being
    /// written, asynchronously, in the background. This operation can be used
    /// to smooth out write I/Os over time. Users shouldn't rely on it for
    /// persistency guarantee.
    /// Issue one request for every bytes_per_sync written. `0` turns it off.
    ///
    /// Default: `0`
    ///
    /// You may consider using rate_limiter to regulate write rate to device.
    /// When rate limiter is enabled, it automatically enables bytes_per_sync
    /// to 1MB.
    ///
    /// This option applies to table files
    ///
    /// # Example
    ///
    /// ```
    /// use rocksdb::Options;
    ///
    /// let mut opts = Options::default();
    /// opts.set_bytes_per_sync(1024 * 1024);
    /// ```
    pub fn set_bytes_per_sync(&mut self, nbytes: u64) {
        unsafe {
            ffi::rocksdb_options_set_bytes_per_sync(self.inner, nbytes);
        }
    }

    /// If true, allow multi-writers to update mem tables in parallel.
    /// Only some memtable_factory-s support concurrent writes; currently it
    /// is implemented only for SkipListFactory.  Concurrent memtable writes
    /// are not compatible with inplace_update_support or filter_deletes.
    /// It is strongly recommended to set enable_write_thread_adaptive_yield
    /// if you are going to use this feature.
    ///
    /// Default: true
    ///
    /// # Example
    ///
    /// ```
    /// use rocksdb::Options;
    ///
    /// let mut opts = Options::default();
    /// opts.set_allow_concurrent_memtable_write(false);
    /// ```
    pub fn set_allow_concurrent_memtable_write(&mut self, allow: bool) {
        unsafe {
            ffi::rocksdb_options_set_allow_concurrent_memtable_write(self.inner, allow as c_uchar)
        }
    }

    /// Enable direct I/O mode for reading
    /// they may or may not improve performance depending on the use case
    ///
    /// Files will be opened in "direct I/O" mode
    /// which means that data read from the disk will not be cached or
    /// buffered. The hardware buffer of the devices may however still
    /// be used. Memory mapped files are not impacted by these parameters.
    ///
    /// Default: false
    ///
    /// # Example
    ///
    /// ```
    /// use rocksdb::Options;
    ///
    /// let mut opts = Options::default();
    /// opts.set_use_direct_reads(true);
    /// ```
    pub fn set_use_direct_reads(&mut self, enabled: bool) {
        unsafe {
            ffi::rocksdb_options_set_use_direct_reads(self.inner, enabled as c_uchar);
        }
    }

    /// Enable direct I/O mode for flush and compaction
    ///
    /// Files will be opened in "direct I/O" mode
    /// which means that data written to the disk will not be cached or
    /// buffered. The hardware buffer of the devices may however still
    /// be used. Memory mapped files are not impacted by these parameters.
    /// they may or may not improve performance depending on the use case
    ///
    /// Default: false
    ///
    /// # Example
    ///
    /// ```
    /// use rocksdb::Options;
    ///
    /// let mut opts = Options::default();
    /// opts.set_use_direct_io_for_flush_and_compaction(true);
    /// ```
    pub fn set_use_direct_io_for_flush_and_compaction(&mut self, enabled: bool) {
        unsafe {
            ffi::rocksdb_options_set_use_direct_io_for_flush_and_compaction(
                self.inner,
                enabled as c_uchar,
            );
        }
    }

    /// Hints to the OS that it should not buffer disk I/O. Enabling this
    /// parameter may improve performance but increases pressure on the
    /// system cache.
    ///
    /// The exact behavior of this parameter is platform dependent.
    ///
    /// On POSIX systems, after RocksDB reads data from disk it will
    /// mark the pages as "unneeded". The operating system may - or may not
    /// - evict these pages from memory, reducing pressure on the system
    /// cache. If the disk block is requested again this can result in
    /// additional disk I/O.
    ///
    /// On WINDOWS systems, files will be opened in "unbuffered I/O" mode
    /// which means that data read from the disk will not be cached or
    /// bufferized. The hardware buffer of the devices may however still
    /// be used. Memory mapped files are not impacted by this parameter.
    ///
    /// Default: true
    ///
    /// # Example
    ///
    /// ```
    /// #[allow(deprecated)]
    /// use rocksdb::Options;
    ///
    /// let mut opts = Options::default();
    /// opts.set_allow_os_buffer(false);
    /// ```
    #[deprecated(
        since = "0.7.0",
        note = "replaced with set_use_direct_reads/set_use_direct_io_for_flush_and_compaction methods"
    )]
    pub fn set_allow_os_buffer(&mut self, is_allow: bool) {
        self.set_use_direct_reads(!is_allow);
        self.set_use_direct_io_for_flush_and_compaction(!is_allow);
    }

    /// Sets the number of shards used for table cache.
    ///
    /// Default: `6`
    ///
    /// # Example
    ///
    /// ```
    /// use rocksdb::Options;
    ///
    /// let mut opts = Options::default();
    /// opts.set_table_cache_num_shard_bits(4);
    /// ```
    pub fn set_table_cache_num_shard_bits(&mut self, nbits: c_int) {
        unsafe {
            ffi::rocksdb_options_set_table_cache_numshardbits(self.inner, nbits);
        }
    }

    /// Sets the minimum number of write buffers that will be merged together
    /// before writing to storage.  If set to `1`, then
    /// all write buffers are flushed to L0 as individual files and this increases
    /// read amplification because a get request has to check in all of these
    /// files. Also, an in-memory merge may result in writing lesser
    /// data to storage if there are duplicate records in each of these
    /// individual write buffers.
    ///
    /// Default: `1`
    ///
    /// # Example
    ///
    /// ```
    /// use rocksdb::Options;
    ///
    /// let mut opts = Options::default();
    /// opts.set_min_write_buffer_number(2);
    /// ```
    pub fn set_min_write_buffer_number(&mut self, nbuf: c_int) {
        unsafe {
            ffi::rocksdb_options_set_min_write_buffer_number_to_merge(self.inner, nbuf);
        }
    }

    /// Sets the maximum number of write buffers that are built up in memory.
    /// The default and the minimum number is 2, so that when 1 write buffer
    /// is being flushed to storage, new writes can continue to the other
    /// write buffer.
    /// If max_write_buffer_number > 3, writing will be slowed down to
    /// options.delayed_write_rate if we are writing to the last write buffer
    /// allowed.
    ///
    /// Default: `2`
    ///
    /// # Example
    ///
    /// ```
    /// use rocksdb::Options;
    ///
    /// let mut opts = Options::default();
    /// opts.set_max_write_buffer_number(4);
    /// ```
    pub fn set_max_write_buffer_number(&mut self, nbuf: c_int) {
        unsafe {
            ffi::rocksdb_options_set_max_write_buffer_number(self.inner, nbuf);
        }
    }

    /// Sets the amount of data to build up in memory (backed by an unsorted log
    /// on disk) before converting to a sorted on-disk file.
    ///
    /// Larger values increase performance, especially during bulk loads.
    /// Up to max_write_buffer_number write buffers may be held in memory
    /// at the same time,
    /// so you may wish to adjust this parameter to control memory usage.
    /// Also, a larger write buffer will result in a longer recovery time
    /// the next time the database is opened.
    ///
    /// Note that write_buffer_size is enforced per column family.
    /// See db_write_buffer_size for sharing memory across column families.
    ///
    /// Default: `0x4000000` (64MiB)
    ///
    /// Dynamically changeable through SetOptions() API
    ///
    /// # Example
    ///
    /// ```
    /// use rocksdb::Options;
    ///
    /// let mut opts = Options::default();
    /// opts.set_write_buffer_size(128 * 1024 * 1024);
    /// ```
    pub fn set_write_buffer_size(&mut self, size: usize) {
        unsafe {
            ffi::rocksdb_options_set_write_buffer_size(self.inner, size);
        }
    }

    /// Amount of data to build up in memtables across all column
    /// families before writing to disk.
    ///
    /// This is distinct from write_buffer_size, which enforces a limit
    /// for a single memtable.
    ///
    /// This feature is disabled by default. Specify a non-zero value
    /// to enable it.
    ///
    /// Default: 0 (disabled)
    ///
    /// # Example
    ///
    /// ```
    /// use rocksdb::Options;
    ///
    /// let mut opts = Options::default();
    /// opts.set_db_write_buffer_size(128 * 1024 * 1024);
    /// ```
    pub fn set_db_write_buffer_size(&mut self, size: usize) {
        unsafe {
            ffi::rocksdb_options_set_db_write_buffer_size(self.inner, size);
        }
    }

    /// Control maximum total data size for a level.
    /// max_bytes_for_level_base is the max total for level-1.
    /// Maximum number of bytes for level L can be calculated as
    /// (max_bytes_for_level_base) * (max_bytes_for_level_multiplier ^ (L-1))
    /// For example, if max_bytes_for_level_base is 200MB, and if
    /// max_bytes_for_level_multiplier is 10, total data size for level-1
    /// will be 200MB, total file size for level-2 will be 2GB,
    /// and total file size for level-3 will be 20GB.
    ///
    /// Default: `0x10000000` (256MiB).
    ///
    /// Dynamically changeable through SetOptions() API
    ///
    /// # Example
    ///
    /// ```
    /// use rocksdb::Options;
    ///
    /// let mut opts = Options::default();
    /// opts.set_max_bytes_for_level_base(512 * 1024 * 1024);
    /// ```
    pub fn set_max_bytes_for_level_base(&mut self, size: u64) {
        unsafe {
            ffi::rocksdb_options_set_max_bytes_for_level_base(self.inner, size);
        }
    }

    /// Default: `10`
    ///
    /// # Example
    ///
    /// ```
    /// use rocksdb::Options;
    ///
    /// let mut opts = Options::default();
    /// opts.set_max_bytes_for_level_multiplier(4.0);
    /// ```
    pub fn set_max_bytes_for_level_multiplier(&mut self, mul: f64) {
        unsafe {
            ffi::rocksdb_options_set_max_bytes_for_level_multiplier(self.inner, mul);
        }
    }

    /// The manifest file is rolled over on reaching this limit.
    /// The older manifest file be deleted.
    /// The default value is MAX_INT so that roll-over does not take place.
    ///
    /// # Example
    ///
    /// ```
    /// use rocksdb::Options;
    ///
    /// let mut opts = Options::default();
    /// opts.set_max_manifest_file_size(20 * 1024 * 1024);
    /// ```
    pub fn set_max_manifest_file_size(&mut self, size: usize) {
        unsafe {
            ffi::rocksdb_options_set_max_manifest_file_size(self.inner, size);
        }
    }

    /// Sets the target file size for compaction.
    /// target_file_size_base is per-file size for level-1.
    /// Target file size for level L can be calculated by
    /// target_file_size_base * (target_file_size_multiplier ^ (L-1))
    /// For example, if target_file_size_base is 2MB and
    /// target_file_size_multiplier is 10, then each file on level-1 will
    /// be 2MB, and each file on level 2 will be 20MB,
    /// and each file on level-3 will be 200MB.
    ///
    /// Default: `0x4000000` (64MiB)
    ///
    /// Dynamically changeable through SetOptions() API
    ///
    /// # Example
    ///
    /// ```
    /// use rocksdb::Options;
    ///
    /// let mut opts = Options::default();
    /// opts.set_target_file_size_base(128 * 1024 * 1024);
    /// ```
    pub fn set_target_file_size_base(&mut self, size: u64) {
        unsafe {
            ffi::rocksdb_options_set_target_file_size_base(self.inner, size);
        }
    }

    /// Sets the minimum number of write buffers that will be merged together
    /// before writing to storage.  If set to `1`, then
    /// all write buffers are flushed to L0 as individual files and this increases
    /// read amplification because a get request has to check in all of these
    /// files. Also, an in-memory merge may result in writing lesser
    /// data to storage if there are duplicate records in each of these
    /// individual write buffers.
    ///
    /// Default: `1`
    ///
    /// # Example
    ///
    /// ```
    /// use rocksdb::Options;
    ///
    /// let mut opts = Options::default();
    /// opts.set_min_write_buffer_number_to_merge(2);
    /// ```
    pub fn set_min_write_buffer_number_to_merge(&mut self, to_merge: c_int) {
        unsafe {
            ffi::rocksdb_options_set_min_write_buffer_number_to_merge(self.inner, to_merge);
        }
    }

    /// Sets the number of files to trigger level-0 compaction. A value < `0` means that
    /// level-0 compaction will not be triggered by number of files at all.
    ///
    /// Default: `4`
    ///
    /// Dynamically changeable through SetOptions() API
    ///
    /// # Example
    ///
    /// ```
    /// use rocksdb::Options;
    ///
    /// let mut opts = Options::default();
    /// opts.set_level_zero_file_num_compaction_trigger(8);
    /// ```
    pub fn set_level_zero_file_num_compaction_trigger(&mut self, n: c_int) {
        unsafe {
            ffi::rocksdb_options_set_level0_file_num_compaction_trigger(self.inner, n);
        }
    }

    /// Sets the soft limit on number of level-0 files. We start slowing down writes at this
    /// point. A value < `0` means that no writing slow down will be triggered by
    /// number of files in level-0.
    ///
    /// Default: `20`
    ///
    /// Dynamically changeable through SetOptions() API
    ///
    /// # Example
    ///
    /// ```
    /// use rocksdb::Options;
    ///
    /// let mut opts = Options::default();
    /// opts.set_level_zero_slowdown_writes_trigger(10);
    /// ```
    pub fn set_level_zero_slowdown_writes_trigger(&mut self, n: c_int) {
        unsafe {
            ffi::rocksdb_options_set_level0_slowdown_writes_trigger(self.inner, n);
        }
    }

    /// Sets the maximum number of level-0 files.  We stop writes at this point.
    ///
    /// Default: `24`
    ///
    /// Dynamically changeable through SetOptions() API
    ///
    /// # Example
    ///
    /// ```
    /// use rocksdb::Options;
    ///
    /// let mut opts = Options::default();
    /// opts.set_level_zero_stop_writes_trigger(48);
    /// ```
    pub fn set_level_zero_stop_writes_trigger(&mut self, n: c_int) {
        unsafe {
            ffi::rocksdb_options_set_level0_stop_writes_trigger(self.inner, n);
        }
    }

    /// Sets the compaction style.
    ///
    /// Default: DBCompactionStyle::Level
    ///
    /// # Example
    ///
    /// ```
    /// use rocksdb::{Options, DBCompactionStyle};
    ///
    /// let mut opts = Options::default();
    /// opts.set_compaction_style(DBCompactionStyle::Universal);
    /// ```
    pub fn set_compaction_style(&mut self, style: DBCompactionStyle) {
        unsafe {
            ffi::rocksdb_options_set_compaction_style(self.inner, style as c_int);
        }
    }

    /// Sets the maximum number of concurrent background compaction jobs, submitted to
    /// the default LOW priority thread pool.
    /// We first try to schedule compactions based on
    /// `base_background_compactions`. If the compaction cannot catch up , we
    /// will increase number of compaction threads up to
    /// `max_background_compactions`.
    ///
    /// If you're increasing this, also consider increasing number of threads in
    /// LOW priority thread pool. For more information, see
    /// Env::SetBackgroundThreads
    ///
    /// Default: `1`
    ///
    /// # Example
    ///
    /// ```
    /// use rocksdb::Options;
    ///
    /// let mut opts = Options::default();
    /// opts.set_max_background_compactions(2);
    /// ```
    pub fn set_max_background_compactions(&mut self, n: c_int) {
        unsafe {
            ffi::rocksdb_options_set_max_background_compactions(self.inner, n);
        }
    }

    /// Sets the maximum number of concurrent background memtable flush jobs, submitted to
    /// the HIGH priority thread pool.
    ///
    /// By default, all background jobs (major compaction and memtable flush) go
    /// to the LOW priority pool. If this option is set to a positive number,
    /// memtable flush jobs will be submitted to the HIGH priority pool.
    /// It is important when the same Env is shared by multiple db instances.
    /// Without a separate pool, long running major compaction jobs could
    /// potentially block memtable flush jobs of other db instances, leading to
    /// unnecessary Put stalls.
    ///
    /// If you're increasing this, also consider increasing number of threads in
    /// HIGH priority thread pool. For more information, see
    /// Env::SetBackgroundThreads
    ///
    /// Default: `1`
    ///
    /// # Example
    ///
    /// ```
    /// use rocksdb::Options;
    ///
    /// let mut opts = Options::default();
    /// opts.set_max_background_flushes(2);
    /// ```
    pub fn set_max_background_flushes(&mut self, n: c_int) {
        unsafe {
            ffi::rocksdb_options_set_max_background_flushes(self.inner, n);
        }
    }

    /// Disables automatic compactions. Manual compactions can still
    /// be issued on this column family
    ///
    /// Default: `false`
    ///
    /// Dynamically changeable through SetOptions() API
    ///
    /// # Example
    ///
    /// ```
    /// use rocksdb::Options;
    ///
    /// let mut opts = Options::default();
    /// opts.set_disable_auto_compactions(true);
    /// ```
    pub fn set_disable_auto_compactions(&mut self, disable: bool) {
        unsafe { ffi::rocksdb_options_set_disable_auto_compactions(self.inner, disable as c_int) }
    }

    /// Defines the underlying memtable implementation.
    /// See https://github.com/facebook/rocksdb/wiki/MemTable for more information.
    /// Defaults to using a skiplist.
    ///
    /// # Example
    ///
    /// ```
    /// use rocksdb::{Options, MemtableFactory};
    /// let mut opts = Options::default();
    /// let factory = MemtableFactory::HashSkipList {
    ///     bucket_count: 1_000_000,
    ///     height: 4,
    ///     branching_factor: 4,
    /// };
    ///
    /// opts.set_allow_concurrent_memtable_write(false);
    /// opts.set_memtable_factory(factory);
    /// ```
    pub fn set_memtable_factory(&mut self, factory: MemtableFactory) {
        match factory {
            MemtableFactory::Vector => unsafe {
                ffi::rocksdb_options_set_memtable_vector_rep(self.inner);
            },
            MemtableFactory::HashSkipList {
                bucket_count,
                height,
                branching_factor,
            } => unsafe {
                ffi::rocksdb_options_set_hash_skip_list_rep(
                    self.inner,
                    bucket_count,
                    height,
                    branching_factor,
                );
            },
            MemtableFactory::HashLinkList { bucket_count } => unsafe {
                ffi::rocksdb_options_set_hash_link_list_rep(self.inner, bucket_count);
            },
        };
    }

    pub fn set_block_based_table_factory(&mut self, factory: &BlockBasedOptions) {
        unsafe {
            ffi::rocksdb_options_set_block_based_table_factory(self.inner, factory.inner);
        }
    }

    /// See https://github.com/facebook/rocksdb/wiki/PlainTable-Format.
    ///
    /// ```
    /// use rocksdb::{Options, PlainTableFactoryOptions};
    ///
    /// let mut opts = Options::default();
    /// let factory_opts = PlainTableFactoryOptions {
    ///   user_key_length: 0,
    ///   bloom_bits_per_key: 20,
    ///   hash_table_ratio: 0.75,
    ///   index_sparseness: 16,
    /// };
    ///
    /// opts.set_plain_table_factory(&factory_opts);
    /// ```
    pub fn set_plain_table_factory(&mut self, options: &PlainTableFactoryOptions) {
        unsafe {
            ffi::rocksdb_options_set_plain_table_factory(
                self.inner,
                options.user_key_length,
                options.bloom_bits_per_key,
                options.hash_table_ratio,
                options.index_sparseness,
            );
        }
    }

    /// Measure IO stats in compactions and flushes, if `true`.
    ///
    /// Default: `false`
    ///
    /// # Example
    ///
    /// ```
    /// use rocksdb::Options;
    ///
    /// let mut opts = Options::default();
    /// opts.set_report_bg_io_stats(true);
    /// ```
    pub fn set_report_bg_io_stats(&mut self, enable: bool) {
        unsafe {
            ffi::rocksdb_options_set_report_bg_io_stats(self.inner, enable as c_int);
        }
    }

    /// Recovery mode to control the consistency while replaying WAL.
    ///
    /// Default: DBRecoveryMode::PointInTime
    ///
    /// # Example
    ///
    /// ```
    /// use rocksdb::{Options, DBRecoveryMode};
    ///
    /// let mut opts = Options::default();
    /// opts.set_wal_recovery_mode(DBRecoveryMode::AbsoluteConsistency);
    /// ```
    pub fn set_wal_recovery_mode(&mut self, mode: DBRecoveryMode) {
        unsafe {
            ffi::rocksdb_options_set_wal_recovery_mode(self.inner, mode as c_int);
        }
    }

    pub fn enable_statistics(&mut self) {
        unsafe {
            ffi::rocksdb_options_enable_statistics(self.inner);
        }
    }

    pub fn get_statistics(&self) -> Option<String> {
        unsafe {
            let value = ffi::rocksdb_options_statistics_get_string(self.inner);
            if value.is_null() {
                return None;
            }

            // Must have valid UTF-8 format.
            let s = CStr::from_ptr(value).to_str().unwrap().to_owned();
            libc::free(value as *mut c_void);
            Some(s)
        }
    }

    /// If not zero, dump `rocksdb.stats` to LOG every `stats_dump_period_sec`.
    ///
    /// Default: `600` (10 mins)
    ///
    /// # Example
    ///
    /// ```
    /// use rocksdb::Options;
    ///
    /// let mut opts = Options::default();
    /// opts.set_stats_dump_period_sec(300);
    /// ```
    pub fn set_stats_dump_period_sec(&mut self, period: c_uint) {
        unsafe {
            ffi::rocksdb_options_set_stats_dump_period_sec(self.inner, period);
        }
    }

    /// When set to true, reading SST files will opt out of the filesystem's
    /// readahead. Setting this to false may improve sequential iteration
    /// performance.
    ///
    /// Default: `true`
    pub fn set_advise_random_on_open(&mut self, advise: bool) {
        unsafe { ffi::rocksdb_options_set_advise_random_on_open(self.inner, advise as c_uchar) }
    }

    /// Sets the number of levels for this database.
    pub fn set_num_levels(&mut self, n: c_int) {
        unsafe {
            ffi::rocksdb_options_set_num_levels(self.inner, n);
        }
    }

    /// When a `prefix_extractor` is defined through `opts.set_prefix_extractor` this
    /// creates a prefix bloom filter for each memtable with the size of
    /// `write_buffer_size * memtable_prefix_bloom_ratio` (capped at 0.25).
    ///
    /// Default: `0`
    ///
    /// # Example
    ///
    /// ```
    /// use rocksdb::{Options, SliceTransform};
    ///
    /// let mut opts = Options::default();
    /// let transform = SliceTransform::create_fixed_prefix(10);
    /// opts.set_prefix_extractor(transform);
    /// opts.set_memtable_prefix_bloom_ratio(0.2);
    /// ```
    pub fn set_memtable_prefix_bloom_ratio(&mut self, ratio: f64) {
        unsafe {
            ffi::rocksdb_options_set_memtable_prefix_bloom_size_ratio(self.inner, ratio);
        }
    }

    /// Specifies the absolute path of the directory the
    /// write-ahead log (WAL) should be written to.
    ///
    /// Default: same directory as the database
    ///
    /// # Example
    ///
    /// ```
    /// use rocksdb::Options;
    ///
    /// let mut opts = Options::default();
    /// opts.set_wal_dir("/path/to/dir");
    /// ```
    pub fn set_wal_dir<P: AsRef<Path>>(&mut self, path: P) {
        let p = CString::new(path.as_ref().to_string_lossy().as_bytes()).unwrap();
        unsafe {
            ffi::rocksdb_options_set_wal_dir(self.inner, p.as_ptr());
        }
    }

    /// If true, then DB::Open() will not update the statistics used to optimize
    /// compaction decision by loading table properties from many files.
    /// Turning off this feature will improve DBOpen time especially in disk environment.
    ///
    /// Default: false
    pub fn set_skip_stats_update_on_db_open(&mut self, skip: bool) {
        unsafe {
            ffi::rocksdb_options_set_skip_stats_update_on_db_open(self.inner, skip as c_uchar);
        }
    }

    /// Specify the maximal number of info log files to be kept.
    pub fn set_keep_log_file_num(&mut self, nfiles: usize) {
        unsafe {
            ffi::rocksdb_options_set_keep_log_file_num(self.inner, nfiles);
        }
    }

    /// Allow the OS to mmap file for writing.
    ///
    /// Default: false
    ///
    /// # Example
    ///
    /// ```
    /// use rocksdb::Options;
    ///
    /// let mut options = Options::default();
    /// options.set_allow_mmap_writes(true);
    /// ```
    pub fn set_allow_mmap_writes(&mut self, is_enabled: bool) {
        unsafe {
            ffi::rocksdb_options_set_allow_mmap_writes(self.inner, is_enabled as c_uchar);
        }
    }

    /// Allow the OS to mmap file for reading sst tables.
    ///
    /// Default: false
    ///
    /// # Example
    ///
    /// ```
    /// use rocksdb::Options;
    ///
    /// let mut options = Options::default();
    /// options.set_allow_mmap_reads(true);
    /// ```
    pub fn set_allow_mmap_reads(&mut self, is_enabled: bool) {
        unsafe {
            ffi::rocksdb_options_set_allow_mmap_reads(self.inner, is_enabled as c_uchar);
        }
    }
}

impl Default for Options {
    fn default() -> Options {
        unsafe {
            let opts = ffi::rocksdb_options_create();
            if opts.is_null() {
                panic!("Could not create RocksDB options");
            }
            Options { inner: opts }
        }
    }
}

impl FlushOptions {
    pub fn new() -> FlushOptions {
        FlushOptions::default()
    }

    /// Waits until the flush is done.
    ///
    /// Default: true
    ///
    /// # Example
    ///
    /// ```
    /// use rocksdb::FlushOptions;
    ///
    /// let mut options = FlushOptions::default();
    /// options.set_wait(false);
    /// ```
    pub fn set_wait(&mut self, wait: bool) {
        unsafe {
            ffi::rocksdb_flushoptions_set_wait(self.inner, wait as c_uchar);
        }
    }
}

impl Default for FlushOptions {
    fn default() -> FlushOptions {
        let flush_opts = unsafe { ffi::rocksdb_flushoptions_create() };
        if flush_opts.is_null() {
            panic!("Could not create RocksDB flush options");
        }
        FlushOptions { inner: flush_opts }
    }
}

impl WriteOptions {
    pub fn new() -> WriteOptions {
        WriteOptions::default()
    }

    pub fn set_sync(&mut self, sync: bool) {
        unsafe {
            ffi::rocksdb_writeoptions_set_sync(self.inner, sync as c_uchar);
        }
    }

    pub fn disable_wal(&mut self, disable: bool) {
        unsafe {
            ffi::rocksdb_writeoptions_disable_WAL(self.inner, disable as c_int);
        }
    }
}

impl Default for WriteOptions {
    fn default() -> WriteOptions {
        let write_opts = unsafe { ffi::rocksdb_writeoptions_create() };
        if write_opts.is_null() {
            panic!("Could not create RocksDB write options");
        }
        WriteOptions { inner: write_opts }
    }
}

#[cfg(test)]
mod tests {
    use MemtableFactory;
    use Options;

    #[test]
    fn test_enable_statistics() {
        let mut opts = Options::default();
        opts.enable_statistics();
        opts.set_stats_dump_period_sec(60);
        assert!(opts.get_statistics().is_some());

        let opts = Options::default();
        assert!(opts.get_statistics().is_none());
    }

    #[test]
    fn test_set_memtable_factory() {
        let mut opts = Options::default();
        opts.set_memtable_factory(MemtableFactory::Vector);
        opts.set_memtable_factory(MemtableFactory::HashLinkList { bucket_count: 100 });
        opts.set_memtable_factory(MemtableFactory::HashSkipList {
            bucket_count: 100,
            height: 4,
            branching_factor: 4,
        });
    }
}<|MERGE_RESOLUTION|>--- conflicted
+++ resolved
@@ -151,7 +151,40 @@
         }
     }
 
-<<<<<<< HEAD
+    /// Format version, reserved for backward compatibility.
+    /// See https://github.com/facebook/rocksdb/blob/f059c7d9b96300091e07429a60f4ad55dac84859/include/rocksdb/table.h#L249-L274.
+    ///
+    /// Default: 2.
+    pub fn set_format_version(&mut self, version: i32) {
+        unsafe {
+            ffi::rocksdb_block_based_options_set_format_version(self.inner, version);
+        }
+    }
+
+    /// Number of keys between restart points for delta encoding of keys.
+    /// This parameter can be changed dynamically. Most clients should
+    /// leave this parameter alone. The minimum value allowed is 1. Any smaller
+    /// value will be silently overwritten with 1.
+    ///
+    /// Default: 16.
+    pub fn set_block_restart_interval(&mut self, interval: i32) {
+        unsafe {
+            ffi::rocksdb_block_based_options_set_block_restart_interval(self.inner, interval);
+        }
+    }
+
+    /// Same as block_restart_interval but used for the index block.
+    /// If you don't plan to run RocksDB before version 5.16 and you are
+    /// using `index_block_restart_interval` > 1, you should
+    /// probably set the `format_version` to >= 4 as it would reduce the index size.
+    ///
+    /// Default: 1.
+    pub fn set_index_block_restart_interval(&mut self, interval: i32) {
+        unsafe {
+            ffi::rocksdb_block_based_options_set_index_block_restart_interval(self.inner, interval);
+        }
+    }
+
     /// Set the data block index type for point lookups:
     ///     `DataBlockIndexType::BinarySearch` to use binary search within the data block.
     ///     `DataBlockIndexType::BinaryAndHash` to use the data block hash index in combination with
@@ -159,6 +192,8 @@
     ///
     /// The hash table utilization ratio is adjustable using `set_data_block_hash_ratio()`, which is
     /// valid only when using `DataBlockIndexType::BinaryAndHash`.
+    ///
+    /// Default: `BinarySearch`
     /// # Example
     ///
     /// ```
@@ -192,39 +227,6 @@
                 self.inner,
                 ratio,
             )
-=======
-    /// Format version, reserved for backward compatibility.
-    /// See https://github.com/facebook/rocksdb/blob/f059c7d9b96300091e07429a60f4ad55dac84859/include/rocksdb/table.h#L249-L274.
-    ///
-    /// Default: 2.
-    pub fn set_format_version(&mut self, version: i32) {
-        unsafe {
-            ffi::rocksdb_block_based_options_set_format_version(self.inner, version);
-        }
-    }
-
-    /// Number of keys between restart points for delta encoding of keys.
-    /// This parameter can be changed dynamically. Most clients should
-    /// leave this parameter alone. The minimum value allowed is 1. Any smaller
-    /// value will be silently overwritten with 1.
-    ///
-    /// Default: 16.
-    pub fn set_block_restart_interval(&mut self, interval: i32) {
-        unsafe {
-            ffi::rocksdb_block_based_options_set_block_restart_interval(self.inner, interval);
-        }
-    }
-
-    /// Same as block_restart_interval but used for the index block.
-    /// If you don't plan to run RocksDB before version 5.16 and you are
-    /// using `index_block_restart_interval` > 1, you should
-    /// probably set the `format_version` to >= 4 as it would reduce the index size.
-    ///
-    /// Default: 1.
-    pub fn set_index_block_restart_interval(&mut self, interval: i32) {
-        unsafe {
-            ffi::rocksdb_block_based_options_set_index_block_restart_interval(self.inner, interval);
->>>>>>> 64bd0989
         }
     }
 }
