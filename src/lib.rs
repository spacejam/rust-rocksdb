// Copyright 2014 Tyler Neely
//
// Licensed under the Apache License, Version 2.0 (the "License");
// you may not use this file except in compliance with the License.
// You may obtain a copy of the License at
//
// http://www.apache.org/licenses/LICENSE-2.0
//
// Unless required by applicable law or agreed to in writing, software
// distributed under the License is distributed on an "AS IS" BASIS,
// WITHOUT WARRANTIES OR CONDITIONS OF ANY KIND, either express or implied.
// See the License for the specific language governing permissions and
// limitations under the License.
//

//! Rust wrapper for RocksDB.
//!
//! # Examples
//!
//! ```
//! use rocksdb::prelude::*;
//! # use rocksdb::TemporaryDBPath;
//! // NB: db is automatically closed at end of lifetime
//!
//! let path = "_path_for_rocksdb_storage";
//! # let path = TemporaryDBPath::new();
//! # {
//!
//! let db = DB::open_default(&path).unwrap();
//! db.put(b"my key", b"my value").unwrap();
//! match db.get(b"my key") {
//!     Ok(Some(value)) => println!("retrieved value {}", value.to_utf8().unwrap()),
//!     Ok(None) => println!("value not found"),
//!     Err(e) => println!("operational problem encountered: {}", e),
//! }
//! db.delete(b"my key").unwrap();

//! # }
//! ```
//!
//! Opening a database and a single column family with custom options:
//!
//! ```
//! use rocksdb::{prelude::*, ColumnFamilyDescriptor};
//! # use rocksdb::TemporaryDBPath;
//!
//! let path = "_path_for_rocksdb_storage_with_cfs";
//! # let path = TemporaryDBPath::new();
//!
//! let mut cf_opts = Options::default();
//! cf_opts.set_max_write_buffer_number(16);
//! let cf = ColumnFamilyDescriptor::new("cf1", cf_opts);
//!
//! let mut db_opts = Options::default();
//! db_opts.create_missing_column_families(true);
//! db_opts.create_if_missing(true);
//! # {
//! let db = DB::open_cf_descriptors(&db_opts, &path, vec![cf]).unwrap();
//! # }
//! ```
//!

extern crate libc;
extern crate librocksdb_sys as ffi;

#[macro_use]
mod ffi_util;
mod util;

pub mod backup;
pub mod checkpoint;
pub mod column_family;
pub mod compaction_filter;
mod comparator;
mod db;
mod db_iterator;
mod db_options;
mod db_pinnable_slice;
mod db_vector;
mod handle;
pub mod merge_operator;
<<<<<<< HEAD
mod optimistic_transaction_db;
mod slice_transform;
mod transaction;
=======
mod open_raw;
pub mod ops;
mod read_only_db;
mod slice_transform;
mod snapshot;
mod write_batch;

pub mod prelude;
>>>>>>> bbbec7f1

pub use column_family::{ColumnFamily, ColumnFamilyDescriptor};
pub use compaction_filter::Decision as CompactionDecision;
<<<<<<< HEAD
pub use db::{
    CreateIter, DBCompactionStyle, DBCompressionType, DBIterator, DBPinnableSlice, DBRawIterator,
    DBRecoveryMode, DBVector, Direction, IteratorMode, ReadOptions, Snapshot, WriteBatch,
};
pub use optimistic_transaction_db::{OptimisticTransactionDB, OptimisticTransactionOptions};
pub use transaction::Transaction;
=======
pub use db::DB;
pub use db_iterator::{DBIterator, DBRawIterator, Direction, IteratorMode};
pub use db_options::{
    BlockBasedIndexType, BlockBasedOptions, DBCompactionStyle, DBCompressionType, DBRecoveryMode,
    MemtableFactory, Options, PlainTableFactoryOptions, ReadOptions, WriteOptions,
};
pub use db_pinnable_slice::DBPinnableSlice;
pub use db_vector::DBVector;
pub use read_only_db::ReadOnlyDB;
pub use snapshot::Snapshot;
pub use util::TemporaryDBPath;
pub use write_batch::WriteBatch;
>>>>>>> bbbec7f1

pub use slice_transform::SliceTransform;

pub use merge_operator::MergeOperands;
use std::error;
use std::fmt;
<<<<<<< HEAD
use std::marker::PhantomData;
use std::path::PathBuf;
use std::sync::{Arc, RwLock};

/// A RocksDB database.
///
/// See crate level documentation for a simple usage example.
pub struct DB {
    inner: *mut ffi::rocksdb_t,
    cfs: Arc<RwLock<BTreeMap<String, *mut ffi::rocksdb_column_family_handle_t>>>,
    path: PathBuf,
    is_base_db: bool,
}

/// A descriptor for a RocksDB column family.
///
/// A description of the column family, containing the name and `Options`.
pub struct ColumnFamilyDescriptor {
    name: String,
    options: Options,
}
=======
>>>>>>> bbbec7f1

/// A simple wrapper round a string, used for errors reported from
/// ffi calls.
#[derive(Debug, Clone, PartialEq)]
pub struct Error {
    message: String,
}

impl Error {
    fn new(message: String) -> Error {
        Error { message }
    }

    pub fn into_string(self) -> String {
        self.into()
    }
}

impl AsRef<str> for Error {
    fn as_ref(&self) -> &str {
        &self.message
    }
}

impl From<Error> for String {
    fn from(e: Error) -> String {
        e.message
    }
}

impl error::Error for Error {
    fn description(&self) -> &str {
        &self.message
    }
}

impl fmt::Display for Error {
    fn fmt(&self, formatter: &mut fmt::Formatter) -> Result<(), fmt::Error> {
        self.message.fmt(formatter)
    }
}<|MERGE_RESOLUTION|>--- conflicted
+++ resolved
@@ -79,36 +79,26 @@
 mod db_vector;
 mod handle;
 pub mod merge_operator;
-<<<<<<< HEAD
-mod optimistic_transaction_db;
-mod slice_transform;
-mod transaction;
-=======
 mod open_raw;
 pub mod ops;
+mod optimistic_transaction_db;
 mod read_only_db;
 mod slice_transform;
 mod snapshot;
+mod transaction;
+mod transaction_db;
 mod write_batch;
 
 pub mod prelude;
->>>>>>> bbbec7f1
 
 pub use column_family::{ColumnFamily, ColumnFamilyDescriptor};
 pub use compaction_filter::Decision as CompactionDecision;
-<<<<<<< HEAD
-pub use db::{
-    CreateIter, DBCompactionStyle, DBCompressionType, DBIterator, DBPinnableSlice, DBRawIterator,
-    DBRecoveryMode, DBVector, Direction, IteratorMode, ReadOptions, Snapshot, WriteBatch,
-};
-pub use optimistic_transaction_db::{OptimisticTransactionDB, OptimisticTransactionOptions};
-pub use transaction::Transaction;
-=======
 pub use db::DB;
 pub use db_iterator::{DBIterator, DBRawIterator, Direction, IteratorMode};
 pub use db_options::{
     BlockBasedIndexType, BlockBasedOptions, DBCompactionStyle, DBCompressionType, DBRecoveryMode,
-    MemtableFactory, Options, PlainTableFactoryOptions, ReadOptions, WriteOptions,
+    MemtableFactory, Options, PlainTableFactoryOptions, ReadOptions, ReadOptionsFactory,
+    WriteOptions,
 };
 pub use db_pinnable_slice::DBPinnableSlice;
 pub use db_vector::DBVector;
@@ -116,37 +106,16 @@
 pub use snapshot::Snapshot;
 pub use util::TemporaryDBPath;
 pub use write_batch::WriteBatch;
->>>>>>> bbbec7f1
 
 pub use slice_transform::SliceTransform;
 
 pub use merge_operator::MergeOperands;
 use std::error;
 use std::fmt;
-<<<<<<< HEAD
-use std::marker::PhantomData;
-use std::path::PathBuf;
-use std::sync::{Arc, RwLock};
 
-/// A RocksDB database.
-///
-/// See crate level documentation for a simple usage example.
-pub struct DB {
-    inner: *mut ffi::rocksdb_t,
-    cfs: Arc<RwLock<BTreeMap<String, *mut ffi::rocksdb_column_family_handle_t>>>,
-    path: PathBuf,
-    is_base_db: bool,
-}
-
-/// A descriptor for a RocksDB column family.
-///
-/// A description of the column family, containing the name and `Options`.
-pub struct ColumnFamilyDescriptor {
-    name: String,
-    options: Options,
-}
-=======
->>>>>>> bbbec7f1
+pub use optimistic_transaction_db::{OptimisticTransactionDB, OptimisticTransactionOptions};
+pub use transaction::Transaction;
+pub use transaction_db::{TransactionDB, TransactionDBOptions, TransactionOptions};
 
 /// A simple wrapper round a string, used for errors reported from
 /// ffi calls.
