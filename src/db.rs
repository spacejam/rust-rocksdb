--- conflicted
+++ resolved
@@ -21,8 +21,8 @@
     open_raw::{OpenRaw, OpenRawFFI},
     ops,
     ops::*,
-    ColumnFamily, DBIterator, DBRawIterator, Direction, Error, IteratorMode, Options, ReadOptions,
-    Snapshot, WriteBatch, WriteOptions,
+    ColumnFamily, DBRawIterator, Error, IteratorMode, Options, ReadOptions, Snapshot, WriteBatch,
+    WriteOptions,
 };
 
 use libc::{self, c_char, c_void, size_t};
@@ -33,7 +33,6 @@
 use std::path::{Path, PathBuf};
 use std::slice;
 use std::str;
-use std::sync::{Arc, RwLock};
 
 /// A RocksDB database.
 ///
@@ -209,99 +208,8 @@
     }
 
     /// Return the underlying column family handle.
-<<<<<<< HEAD
     pub fn cf_handle(&self, name: &str) -> Option<&ColumnFamily> {
         self.cfs.get(name)
-=======
-    pub fn cf_handle(&self, name: &str) -> Option<ColumnFamily> {
-        self.cfs.read().ok()?.get(name).map(|h| ColumnFamily {
-            inner: *h,
-            db: PhantomData,
-        })
-    }
-
-    pub fn iterator(&self, mode: IteratorMode) -> DBIterator {
-        let readopts = ReadOptions::default();
-        self.iterator_opt(mode, &readopts)
-    }
-
-    pub fn iterator_opt(&self, mode: IteratorMode, readopts: &ReadOptions) -> DBIterator {
-        DBIterator::new(self, &readopts, mode)
-    }
-
-    /// Opens an iterator using the provided ReadOptions.
-    /// This is used when you want to iterate over a specific ColumnFamily with a modified ReadOptions
-    pub fn iterator_cf_opt(
-        &self,
-        cf_handle: ColumnFamily,
-        readopts: &ReadOptions,
-        mode: IteratorMode,
-    ) -> Result<DBIterator, Error> {
-        DBIterator::new_cf(self, cf_handle, &readopts, mode)
-    }
-
-    /// Opens an iterator with `set_total_order_seek` enabled.
-    /// This must be used to iterate across prefixes when `set_memtable_factory` has been called
-    /// with a Hash-based implementation.
-    pub fn full_iterator(&self, mode: IteratorMode) -> DBIterator {
-        let mut opts = ReadOptions::default();
-        opts.set_total_order_seek(true);
-        DBIterator::new(self, &opts, mode)
-    }
-
-    pub fn prefix_iterator<P: AsRef<[u8]>>(&self, prefix: P) -> DBIterator {
-        let mut opts = ReadOptions::default();
-        opts.set_prefix_same_as_start(true);
-        DBIterator::new(
-            self,
-            &opts,
-            IteratorMode::From(prefix.as_ref(), Direction::Forward),
-        )
-    }
-
-    pub fn iterator_cf(
-        &self,
-        cf_handle: ColumnFamily,
-        mode: IteratorMode,
-    ) -> Result<DBIterator, Error> {
-        let opts = ReadOptions::default();
-        DBIterator::new_cf(self, cf_handle, &opts, mode)
-    }
-
-    pub fn full_iterator_cf(
-        &self,
-        cf_handle: ColumnFamily,
-        mode: IteratorMode,
-    ) -> Result<DBIterator, Error> {
-        let mut opts = ReadOptions::default();
-        opts.set_total_order_seek(true);
-        DBIterator::new_cf(self, cf_handle, &opts, mode)
-    }
-
-    pub fn prefix_iterator_cf<P: AsRef<[u8]>>(
-        &self,
-        cf_handle: ColumnFamily,
-        prefix: P,
-    ) -> Result<DBIterator, Error> {
-        let mut opts = ReadOptions::default();
-        opts.set_prefix_same_as_start(true);
-        DBIterator::new_cf(
-            self,
-            cf_handle,
-            &opts,
-            IteratorMode::From(prefix.as_ref(), Direction::Forward),
-        )
-    }
-
-    pub fn raw_iterator(&self) -> DBRawIterator {
-        let opts = ReadOptions::default();
-        DBRawIterator::new(self, &opts)
-    }
-
-    pub fn raw_iterator_cf(&self, cf_handle: ColumnFamily) -> Result<DBRawIterator, Error> {
-        let opts = ReadOptions::default();
-        DBRawIterator::new_cf(self, cf_handle, &opts)
->>>>>>> ea770309
     }
 
     pub fn snapshot(&self) -> Snapshot {
@@ -392,16 +300,12 @@
         }
     }
 
-<<<<<<< HEAD
-    pub fn compact_range_cf(&self, cf: &ColumnFamily, start: Option<&[u8]>, end: Option<&[u8]>) {
-=======
     pub fn compact_range_cf<S: AsRef<[u8]>, E: AsRef<[u8]>>(
         &self,
-        cf: ColumnFamily,
+        cf: &ColumnFamily,
         start: Option<S>,
         end: Option<E>,
     ) {
->>>>>>> ea770309
         unsafe {
             let start = start.as_ref().map(|s| s.as_ref());
             let end = end.as_ref().map(|e| e.as_ref());
@@ -564,209 +468,6 @@
     }
 }
 
-<<<<<<< HEAD
-=======
-impl WriteBatch {
-    pub fn len(&self) -> usize {
-        unsafe { ffi::rocksdb_writebatch_count(self.inner) as usize }
-    }
-
-    /// Return WriteBatch serialized size (in bytes).
-    pub fn size_in_bytes(&self) -> usize {
-        unsafe {
-            let mut batch_size: size_t = 0;
-            ffi::rocksdb_writebatch_data(self.inner, &mut batch_size);
-            batch_size as usize
-        }
-    }
-
-    pub fn is_empty(&self) -> bool {
-        self.len() == 0
-    }
-
-    /// Insert a value into the database under the given key.
-    pub fn put<K, V>(&mut self, key: K, value: V) -> Result<(), Error>
-    where
-        K: AsRef<[u8]>,
-        V: AsRef<[u8]>,
-    {
-        let key = key.as_ref();
-        let value = value.as_ref();
-
-        unsafe {
-            ffi::rocksdb_writebatch_put(
-                self.inner,
-                key.as_ptr() as *const c_char,
-                key.len() as size_t,
-                value.as_ptr() as *const c_char,
-                value.len() as size_t,
-            );
-            Ok(())
-        }
-    }
-
-    pub fn put_cf<K, V>(&mut self, cf: ColumnFamily, key: K, value: V) -> Result<(), Error>
-    where
-        K: AsRef<[u8]>,
-        V: AsRef<[u8]>,
-    {
-        let key = key.as_ref();
-        let value = value.as_ref();
-
-        unsafe {
-            ffi::rocksdb_writebatch_put_cf(
-                self.inner,
-                cf.inner,
-                key.as_ptr() as *const c_char,
-                key.len() as size_t,
-                value.as_ptr() as *const c_char,
-                value.len() as size_t,
-            );
-            Ok(())
-        }
-    }
-
-    pub fn merge<K, V>(&mut self, key: K, value: V) -> Result<(), Error>
-    where
-        K: AsRef<[u8]>,
-        V: AsRef<[u8]>,
-    {
-        let key = key.as_ref();
-        let value = value.as_ref();
-
-        unsafe {
-            ffi::rocksdb_writebatch_merge(
-                self.inner,
-                key.as_ptr() as *const c_char,
-                key.len() as size_t,
-                value.as_ptr() as *const c_char,
-                value.len() as size_t,
-            );
-            Ok(())
-        }
-    }
-
-    pub fn merge_cf<K, V>(&mut self, cf: ColumnFamily, key: K, value: V) -> Result<(), Error>
-    where
-        K: AsRef<[u8]>,
-        V: AsRef<[u8]>,
-    {
-        let key = key.as_ref();
-        let value = value.as_ref();
-
-        unsafe {
-            ffi::rocksdb_writebatch_merge_cf(
-                self.inner,
-                cf.inner,
-                key.as_ptr() as *const c_char,
-                key.len() as size_t,
-                value.as_ptr() as *const c_char,
-                value.len() as size_t,
-            );
-            Ok(())
-        }
-    }
-
-    /// Remove the database entry for key.
-    ///
-    /// Returns an error if the key was not found.
-    pub fn delete<K: AsRef<[u8]>>(&mut self, key: K) -> Result<(), Error> {
-        let key = key.as_ref();
-
-        unsafe {
-            ffi::rocksdb_writebatch_delete(
-                self.inner,
-                key.as_ptr() as *const c_char,
-                key.len() as size_t,
-            );
-            Ok(())
-        }
-    }
-
-    pub fn delete_cf<K: AsRef<[u8]>>(&mut self, cf: ColumnFamily, key: K) -> Result<(), Error> {
-        let key = key.as_ref();
-
-        unsafe {
-            ffi::rocksdb_writebatch_delete_cf(
-                self.inner,
-                cf.inner,
-                key.as_ptr() as *const c_char,
-                key.len() as size_t,
-            );
-            Ok(())
-        }
-    }
-
-    /// Remove database entries from start key to end key.
-    ///
-    /// Removes the database entries in the range ["begin_key", "end_key"), i.e.,
-    /// including "begin_key" and excluding "end_key". It is not an error if no
-    /// keys exist in the range ["begin_key", "end_key").
-    pub fn delete_range<K: AsRef<[u8]>>(&mut self, from: K, to: K) -> Result<(), Error> {
-        let (start_key, end_key) = (from.as_ref(), to.as_ref());
-
-        unsafe {
-            ffi::rocksdb_writebatch_delete_range(
-                self.inner,
-                start_key.as_ptr() as *const c_char,
-                start_key.len() as size_t,
-                end_key.as_ptr() as *const c_char,
-                end_key.len() as size_t,
-            );
-            Ok(())
-        }
-    }
-
-    /// Remove database entries in column family from start key to end key.
-    ///
-    /// Removes the database entries in the range ["begin_key", "end_key"), i.e.,
-    /// including "begin_key" and excluding "end_key". It is not an error if no
-    /// keys exist in the range ["begin_key", "end_key").
-    pub fn delete_range_cf<K: AsRef<[u8]>>(
-        &mut self,
-        cf: ColumnFamily,
-        from: K,
-        to: K,
-    ) -> Result<(), Error> {
-        let (start_key, end_key) = (from.as_ref(), to.as_ref());
-
-        unsafe {
-            ffi::rocksdb_writebatch_delete_range_cf(
-                self.inner,
-                cf.inner,
-                start_key.as_ptr() as *const c_char,
-                start_key.len() as size_t,
-                end_key.as_ptr() as *const c_char,
-                end_key.len() as size_t,
-            );
-            Ok(())
-        }
-    }
-
-    /// Clear all updates buffered in this batch.
-    pub fn clear(&mut self) -> Result<(), Error> {
-        unsafe {
-            ffi::rocksdb_writebatch_clear(self.inner);
-        }
-        Ok(())
-    }
-}
-
-impl Default for WriteBatch {
-    fn default() -> WriteBatch {
-        WriteBatch {
-            inner: unsafe { ffi::rocksdb_writebatch_create() },
-        }
-    }
-}
-
-impl Drop for WriteBatch {
-    fn drop(&mut self) {
-        unsafe { ffi::rocksdb_writebatch_destroy(self.inner) }
-    }
-}
-
->>>>>>> ea770309
 impl Drop for DB {
     fn drop(&mut self) {
         unsafe {
@@ -784,74 +485,8 @@
     }
 }
 
-<<<<<<< HEAD
 impl Iterate for DB {
     fn get_raw_iter(&self, readopts: &ReadOptions) -> DBRawIterator {
-=======
-impl Drop for ReadOptions {
-    fn drop(&mut self) {
-        unsafe { ffi::rocksdb_readoptions_destroy(self.inner) }
-    }
-}
-
-impl ReadOptions {
-    // TODO add snapshot setting here
-    // TODO add snapshot wrapper structs with proper destructors;
-    // that struct needs an "iterator" impl too.
-    #[allow(dead_code)]
-    fn fill_cache(&mut self, v: bool) {
-        unsafe {
-            ffi::rocksdb_readoptions_set_fill_cache(self.inner, v as c_uchar);
-        }
-    }
-
-    fn set_snapshot(&mut self, snapshot: &Snapshot) {
-        unsafe {
-            ffi::rocksdb_readoptions_set_snapshot(self.inner, snapshot.inner);
-        }
-    }
-
-    /// Set the upper bound for an iterator, and the upper bound itself is not included on the iteration result.
-    pub fn set_iterate_upper_bound<K: AsRef<[u8]>>(&mut self, key: K) {
-        let key = key.as_ref();
-        unsafe {
-            ffi::rocksdb_readoptions_set_iterate_upper_bound(
-                self.inner,
-                key.as_ptr() as *const c_char,
-                key.len() as size_t,
-            );
-        }
-    }
-
-    pub fn set_prefix_same_as_start(&mut self, v: bool) {
-        unsafe { ffi::rocksdb_readoptions_set_prefix_same_as_start(self.inner, v as c_uchar) }
-    }
-
-    pub fn set_total_order_seek(&mut self, v: bool) {
-        unsafe { ffi::rocksdb_readoptions_set_total_order_seek(self.inner, v as c_uchar) }
-    }
-
-    /// If non-zero, an iterator will create a new table reader which
-    /// performs reads of the given size. Using a large size (> 2MB) can
-    /// improve the performance of forward iteration on spinning disks.
-    /// Default: 0
-    ///
-    /// ```
-    /// use rocksdb::{ReadOptions};
-    ///
-    /// let mut opts = ReadOptions::default();
-    /// opts.set_readahead_size(4_194_304); // 4mb
-    /// ```
-    pub fn set_readahead_size(&mut self, v: usize) {
-        unsafe {
-            ffi::rocksdb_readoptions_set_readahead_size(self.inner, v as size_t);
-        }
-    }
-}
-
-impl Default for ReadOptions {
-    fn default() -> ReadOptions {
->>>>>>> ea770309
         unsafe {
             DBRawIterator {
                 inner: ffi::rocksdb_create_iterator(self.inner, readopts.inner),
